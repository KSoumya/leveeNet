import numpy as np
import os
import functools
import xarray as xr
import preprocess as pp
import datetime
import multiprocessing
import glob
import tqdm

NCPU = 10
DTYPE = np.float32
BANDS = ['R', 'G', 'B', 'NIR', 'SWIR',
         'landcover', 'elevation', 'levee']
LABELBANDAXIS = 7
LABELTYPE = "array2D"
<<<<<<< HEAD
X_ATTR = {"desctiption": "feature array", "bands": BANDS}
=======
X_ATTR = {"desctiption": "feature array","bands": BANDS}
>>>>>>> fd3ba888
Y_ATTR = {"description": "contains levee in an image (1) or not (0)"}
LC_CLASSES = [[11, 12],  # water/ice
              [21, 22, 23, 24],  # developed
              [31],  # barren land
              [41, 42, 43],  # forest
              [51, 52],  # scrub
              [71, 72, 73, 74],  # grass
              [81, 82],  # crops
              [90, 95]]  # wetlands


def make_dataset(outpath, srcdir, per_band=True):
    """
    make dataset for a model.
    Args:
        outpath (str): output data path for long-term saving.
        srcdir (str): directory to load images.
        per_band (bool): if True, process images by band separatedly.

    Returns:
        None

    Notes:
        Use per_band=True when your entire dataset cannot fit to your memory.
        This will first cache data per band, and re-read them all via
        memory-mapping which reduces memory consumption.
    """
    if per_band:
        outdir = os.path.dirname(outpath)
        outpaths, outpath_label = get_data_by_bands(srcdir, outdir)
        darrays = []
        for idx, path in enumerate(outpaths):
            # re-read cached netCDF. This is lazy-loaded.
            darray = xr.open_dataset(path)[BANDS[idx]]
            darrays.append(darray)
        X = remap_bands_all(darrays)
        Y = xr.open_dataset(outpath_label)["labels"]
    else:
        X, Y = batch_process(srcdir)
        # save to netCDF for long-term storation
    save_to_netCDF(outpath, X, Y, X_ATTR, Y_ATTR)
    describe_dataset(X, Y)


def remap_bands_all(darrays):
    """
    re-map bands into one array.
    Args:
        darrays (list): list of xarray.DataArray

    Returns:
        xarray.DataArray
    """
    nsamples = darrays[0].shape[0]
    features_all = []
    for idx in range(nsamples):
        features = remap_bands(darrays, idx)
        features_all.append(features)
    X = xr.concat(features_all, dim="sample")
    return X


def remap_bands(darrays, idx):
    """
    re-map bands into one array.
    Args:
        darrays (list): list of xarray.DataArray
        idx (int): sample coordinate
    Returns:
        xarray.DataArray
    """
    bands = []
    for darray in darrays:
        band_data = darray.sel(sample=idx)
        bands.append(band_data)
    features = xr.concat(bands, dim="feature")
    return features


def get_data_by_bands(srcdir, outdir):
    """
    generate feature/label data by bands to reduce memory consumption.
    for later lazy-loading process, the output will be stored into
    netCDF4 file format instead of HDF5.
    Args:
        srcdir (str): src directory to load images
        outDir (str): output directory to store netCDF
    """
    t = datetime.datetime.now()
    outname_band = os.path.join(outdir,
                                "band-{0}.nc")
    outname_label = os.path.join(outdir,
                                 "labels.nc")
    outpaths = []
<<<<<<< HEAD

=======
    """
>>>>>>> fd3ba888
    for bandaxis in [0, 1, 2, 3, 4, 5, 6]:
        outpath = outname_band.format(BANDS[bandaxis])
        data = batch_process_per_band(srcdir, bandaxis)
        nsamples = data.shape[0]
        nfeatures = data.shape[1]
        nverticals = data.shape[2]
        nhorizontals = data.shape[3]
        # this DataArray is loaded on the memory, thus we cache it first.
        darray = xr.DataArray(data,
                              dims=["sample", "feature", "v", "h"],
                              coords=[np.arange(nsamples),
                                      np.arange(nfeatures),
                                      np.arange(nverticals),
                                      np.arange(nhorizontals)])
        darray.attrs["creationDate"] = t.strftime("%Y%m%d-%H:%M")
        darray.attrs["min"] = data.min()
        darray.attrs["mean"] = data.mean()
        darray.attrs["max"] = data.max()
        darray.name = BANDS[bandaxis]
        darray.to_dataset().to_netcdf(outpath)
        outpaths.append(outname_band.format(BANDS[bandaxis]))
    del darray
<<<<<<< HEAD

=======
    """
>>>>>>> fd3ba888
    Y = batch_process_per_band(srcdir, LABELBANDAXIS)
    print(Y.shape)
    nsamples = Y.shape[0]
    if LABELTYPE == "scalar":
        labels = xr.DataArray(Y, dims=["sample"], coords=[np.arange(nsamples)])
    elif LABELTYPE == "array2D":
        nverticals = Y.shape[1]
        nhorizontals = Y.shape[2]
<<<<<<< HEAD
        labels = xr.DataArray(Y,
                              dims=["sample", "v", "h"],
                              coords=[np.arange(nsamples),
                                      np.arange(nverticals),
                                      np.arange(nhorizontals)])
=======
        labels = xr.DataArray(Y, dims=["sample", "v", "h"], coords=[np.arange(nsamples),
                                                                    np.arange(nverticals),
                                                                    np.arange(nhorizontals)])
>>>>>>> fd3ba888
    else:
        raise KeyError("undefined labeltype argument: {0}".format(LABELTYPE))
    labels.attrs["creationDate"] = t.strftime("%Y%m%d-%H:%M")
    for key, item in Y_ATTR.items():
        labels.attrs[key] = item
    labels.name = "labels"
    labels.to_dataset().to_netcdf(outname_label)

    return outpaths, outname_label


def batch_process(srcDir, parallel=False):
    """
    batch the image processing in either serial or parallel.
    Args:
        srcDir (str): image source directory
        parallel (bool)

    Returns:
        np.ndarray: features
        np.ndarray: labels

    Notes:
        when your data is large, this (and its child methods) will take
        lots of memory.
    """
    files = glob.glob(srcDir+"/*")
    if parallel:
        files_part = [list(array)
                      for array in np.array_split(files, NCPU)]
        with multiprocessing.Pool(NCPU) as p:
            outlist = p.map(process_images, files_part)
        outitems = parse_pooled_list(outlist)
        X = np.concatenate(outitems[0], axis=0)
        Y = np.concatenate(outitems[1], axis=0)
    else:
        outitems = process_images(files, verbose=True)
        X = outitems[0]
        Y = outitems[1]
    print("Feature matrix shape [samples, features, d0, d1]: ", X.shape)
    print("Label shape [samples]", Y.shape)
    # featureWiseStandardization for R, G, B, NIR, SWIR
    for i in range(0, 5):
        X[:, i, :, :] = pp.featureWiseStandardization(X[:, i, :, :])
    return X, Y


def batch_process_per_band(srcDir, bandaxis, parallel=True):
    """
    batch the image processing in either serial or parallel.
    Args:
        srcDir (str): image source directory
        parallel (bool)

    Returns:
        np.ndarray: features
        np.ndarray: labels

    Notes:
        when your data is large, this (and its child methods) will take
        lots of memory.
    """
    files = glob.glob(srcDir+"/*")
    if parallel:
        files_part = [list(array)
                      for array in np.array_split(files, NCPU)]
        with multiprocessing.Pool(NCPU) as p:
            func = functools.partial(process_images_per_band, bandaxis)
            outlist = p.map(func,
                            files_part)
        data = np.concatenate(outlist, axis=0)
    else:
        data = process_images_per_band(bandaxis, files,
                                       verbose=True)
    # featureWiseStandardization for R, G, B, NIR, SWIR
    if bandaxis in [0, 1, 2, 3, 4]:
        # all arrays are shape[nsamples, 1, nv, nh]
        data[:, 0, :, :] = pp.featureWiseStandardization(data[:, 0, :, :])
    return data


def process_images(tiffpaths, verbose=False):
    """
    wrapper for process_image() for iteration.
    Args:
        tiffpaths (list): list of string path

    Returns:
        list
    """
    Xlist = []
    Ylist = []
    if verbose:
        tiffpaths = tqdm.tqdm(tiffpaths)
    for tiffpath in tiffpaths:
        X, y = process_image(tiffpath)
        Xlist.append(np.expand_dims(X, axis=0))
        Ylist.append(y)
    X_all = np.vstack(Xlist).astype(DTYPE)  # list of arrays
    Y_all = np.array(Ylist).astype(DTYPE)  # list of scalars
    return [X_all, Y_all]


def process_images_per_band(bandaxis, tiffpaths, verbose=True):
    """
    wrapper for process_image() for iteration.
    Args:
        tiffpaths (list): list of string path
        bandaxis (int): axis to process

    Returns:
        numpy.ndarray
    """
    dlist = []
    if verbose:
        tiffpaths = tqdm.tqdm(tiffpaths)
    if bandaxis in [0, 1, 2, 3, 4, 5, 6]:
        for tiffpath in tiffpaths:
            data = process_image_per_band(bandaxis, tiffpath)
            dlist.append(np.expand_dims(data, axis=0))
        d_all = np.concatenate(dlist, axis=0).astype(DTYPE)  # list of arrays
    else:
        if LABELTYPE == "scalar":
            for tiffpath in tiffpaths:
                data = process_image_per_band(bandaxis, tiffpath)
                dlist.append(data)
            d_all = np.array(dlist).astype(DTYPE)
        elif LABELTYPE == "array2D":
            for tiffpath in tiffpaths:
                data = process_image_per_band(bandaxis, tiffpath)
                dlist.append(np.expand_dims(data, axis=0))
            d_all = np.concatenate(dlist, axis=0).astype(DTYPE)
    return d_all


def process_image(tiffpath):
    """
    pre-process image to make train/test dataset for models.
    Args:
        tiffpath (str): path to TIFF file

    Returns:
        numpy.ndarray: feature array X
        int: label y
    Notes:
        bands: ['R', 'G', 'B', 'NIR', 'SWIR',
                'landcover', 'elevation', 'levee']
    """
    farray = pp.load_tiff(tiffpath)

    # landcover
    encoded_lc = pp.one_hot_encoding(farray[5], LC_CLASSES)
    encoded_lc = pp.remove_empty(encoded_lc)
    # print("land-cover [encoded] shape: ", encoded_lc.shape)
    # elevation
    elv = np.expand_dims(pp.sampleWiseStandardization(farray[6]), axis=0)
    # for R, G, B, NIR, SWIR
    # perform featureWiseStandardization later
    sentinel = farray[0:5]
    X = np.vstack([sentinel, encoded_lc, elv])
    # label
    y = get_label(farray[7])
    return X, y


def process_image_per_band(bandaxis, tiffpath):
    """
    pre-process image to make train/test dataset for models.
    only process one band. use this if your entire data does not fit
    to your memory.
    Args:
        tiffpath (str): path to TIFF file
        bandaxis (int): axis to process
    Returns:
        numpy.ndarray()
    """
    farray = pp.load_tiff(tiffpath)
    if bandaxis in [0, 1, 2, 3, 4]:
        # R, G, B, NIR, SWIR
        data = np.expand_dims(farray[bandaxis], axis=0)
    elif bandaxis == 5:
        # land cover
        data = pp.one_hot_encoding(farray[5], LC_CLASSES)
        data = pp.remove_empty(data)
    elif bandaxis == 6:
        data = np.expand_dims(pp.sampleWiseStandardization(farray[6]), axis=0)
    elif bandaxis == 7:
        data = get_label(farray[7])
    else:
        raise KeyError("Undefined band axis {0}".format(bandaxis))
    return data


def get_label(leveeArray, threshold=10):
    """
    count number of levee pixels and return label for a image.
    Args:
        leveeArray (numpy.ndarray): levee location array
            (1 for levee, 0/nan for non-levee)
        type (str): scalar or array2D. output label type.
        threshold (int): relevent only when type="scalar".
            minimum number of levee pixels to label as levee image
    """
    leveeArray[np.isnan(leveeArray)] = 0
    if LABELTYPE == "scalar":
        leveeCount = np.sum(leveeArray)
        if leveeCount > threshold:
            return 1
        else:
            return 0
    elif LABELTYPE == "array2D":
        return leveeArray
    else:
        raise KeyError(
            "undefined labeltype argument: {0}".format(LABELTYPE)
            )


def parse_pooled_list(plist):
    """
    parse output list (of list) from multiprocessing.Pool()
    Args:
        list (list): output from Pool()

    Returns:
        list
    """
    inner_list_length = len(plist[0])
    items = []
    for i in range(inner_list_length):
        elems = [l[i] for l in plist]
        items.append(elems)
    return items


def save_to_netCDF(outpath, X, Y, X_attr, Y_attr):
    t = datetime.datetime.now()

    dshape = X.shape
    nsamples = dshape[0]
    nfeatures = dshape[1]
    nverticals = dshape[2]
    nhorizontals = dshape[3]
    features = xr.DataArray(X,
                            dims=["sample", "feature", "v", "h"],
                            coords=[np.arange(nsamples),
                                    np.arange(nfeatures),
                                    np.arange(nverticals),
                                    np.arange(nhorizontals)])
    features.attrs["creationDate"] = t.strftime("%Y%m%d-%H:%M")
    for key, item in X_attr.items():
        features.attrs[key] = item
<<<<<<< HEAD

=======
    
>>>>>>> fd3ba888
    nsamples = Y.shape[0]
    if LABELTYPE == "scalar":
        labels = xr.DataArray(Y, dims=["sample"], coords=[np.arange(nsamples)])
    elif LABELTYPE == "array2D":
        nverticals = Y.shape[1]
        nhorizontals = Y.shape[2]
<<<<<<< HEAD
        labels = xr.DataArray(Y,
                              dims=["sample", "v", "h"],
                              coords=[np.arange(nsamples),
                                      np.arange(nverticals),
                                      np.arange(nhorizontals)])
=======
        labels = xr.DataArray(Y, dims=["sample", "v", "h"], coords=[np.arange(nsamples),
                                                                    np.arange(nverticals),
                                                                    np.arange(nhorizontals)])
>>>>>>> fd3ba888
    else:
        raise KeyError("undefined labeltype argument: {0}".format(LABELTYPE))
    labels.attrs["creationDate"] = t.strftime("%Y%m%d-%H:%M")
    for key, item in Y_attr.items():
        labels.attrs[key] = item
<<<<<<< HEAD

=======
    
>>>>>>> fd3ba888
    dset = xr.Dataset({"features": features, "labels": labels})
    dset.to_netcdf(outpath)


def describe_dataset(X, Y):
    """
    print out summary of dataset.
    Args:
        X (numpy.ndarray): feature array
        Y (numpy.ndarray): label array

    Returns:
        None
    """
    if LABELTYPE == "scalar":
        uniques, counts = np.unique(Y, return_counts=True)
        print("number of labels:")
        for idx, u in enumerate(uniques):
            print("\t{0}:{1}/{2}".format(u, counts[idx], Y.shape[0]))


if __name__ == "__main__":
    srcdir = "../Dataset/images/"
    outpath = "../Dataset/data.nc"
    make_dataset(outpath, srcdir, per_band=True)<|MERGE_RESOLUTION|>--- conflicted
+++ resolved
@@ -14,11 +14,7 @@
          'landcover', 'elevation', 'levee']
 LABELBANDAXIS = 7
 LABELTYPE = "array2D"
-<<<<<<< HEAD
 X_ATTR = {"desctiption": "feature array", "bands": BANDS}
-=======
-X_ATTR = {"desctiption": "feature array","bands": BANDS}
->>>>>>> fd3ba888
 Y_ATTR = {"description": "contains levee in an image (1) or not (0)"}
 LC_CLASSES = [[11, 12],  # water/ice
               [21, 22, 23, 24],  # developed
@@ -113,11 +109,7 @@
     outname_label = os.path.join(outdir,
                                  "labels.nc")
     outpaths = []
-<<<<<<< HEAD
-
-=======
-    """
->>>>>>> fd3ba888
+
     for bandaxis in [0, 1, 2, 3, 4, 5, 6]:
         outpath = outname_band.format(BANDS[bandaxis])
         data = batch_process_per_band(srcdir, bandaxis)
@@ -140,11 +132,7 @@
         darray.to_dataset().to_netcdf(outpath)
         outpaths.append(outname_band.format(BANDS[bandaxis]))
     del darray
-<<<<<<< HEAD
-
-=======
-    """
->>>>>>> fd3ba888
+
     Y = batch_process_per_band(srcdir, LABELBANDAXIS)
     print(Y.shape)
     nsamples = Y.shape[0]
@@ -153,17 +141,11 @@
     elif LABELTYPE == "array2D":
         nverticals = Y.shape[1]
         nhorizontals = Y.shape[2]
-<<<<<<< HEAD
         labels = xr.DataArray(Y,
                               dims=["sample", "v", "h"],
                               coords=[np.arange(nsamples),
                                       np.arange(nverticals),
                                       np.arange(nhorizontals)])
-=======
-        labels = xr.DataArray(Y, dims=["sample", "v", "h"], coords=[np.arange(nsamples),
-                                                                    np.arange(nverticals),
-                                                                    np.arange(nhorizontals)])
->>>>>>> fd3ba888
     else:
         raise KeyError("undefined labeltype argument: {0}".format(LABELTYPE))
     labels.attrs["creationDate"] = t.strftime("%Y%m%d-%H:%M")
@@ -416,38 +398,23 @@
     features.attrs["creationDate"] = t.strftime("%Y%m%d-%H:%M")
     for key, item in X_attr.items():
         features.attrs[key] = item
-<<<<<<< HEAD
-
-=======
     
->>>>>>> fd3ba888
     nsamples = Y.shape[0]
     if LABELTYPE == "scalar":
         labels = xr.DataArray(Y, dims=["sample"], coords=[np.arange(nsamples)])
     elif LABELTYPE == "array2D":
         nverticals = Y.shape[1]
         nhorizontals = Y.shape[2]
-<<<<<<< HEAD
         labels = xr.DataArray(Y,
                               dims=["sample", "v", "h"],
                               coords=[np.arange(nsamples),
                                       np.arange(nverticals),
                                       np.arange(nhorizontals)])
-=======
-        labels = xr.DataArray(Y, dims=["sample", "v", "h"], coords=[np.arange(nsamples),
-                                                                    np.arange(nverticals),
-                                                                    np.arange(nhorizontals)])
->>>>>>> fd3ba888
     else:
         raise KeyError("undefined labeltype argument: {0}".format(LABELTYPE))
     labels.attrs["creationDate"] = t.strftime("%Y%m%d-%H:%M")
     for key, item in Y_attr.items():
         labels.attrs[key] = item
-<<<<<<< HEAD
-
-=======
-    
->>>>>>> fd3ba888
     dset = xr.Dataset({"features": features, "labels": labels})
     dset.to_netcdf(outpath)
 
